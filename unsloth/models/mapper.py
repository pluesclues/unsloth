# Copyright 2023-present Daniel Han-Chen & the Unsloth team. All rights reserved.
#
# Licensed under the Apache License, Version 2.0 (the "License");
# you may not use this file except in compliance with the License.
# You may obtain a copy of the License at
#
#     http://www.apache.org/licenses/LICENSE-2.0
#
# Unless required by applicable law or agreed to in writing, software
# distributed under the License is distributed on an "AS IS" BASIS,
# WITHOUT WARRANTIES OR CONDITIONS OF ANY KIND, either express or implied.
# See the License for the specific language governing permissions and
# limitations under the License.

__all__ = [
    "INT_TO_FLOAT_MAPPER",
    "FLOAT_TO_INT_MAPPER",
]

__INT_TO_FLOAT_MAPPER = \
{
    "unsloth/mistral-7b-bnb-4bit" : (
        "unsloth/mistral-7b",
        "mistralai/Mistral-7B-v0.1",
    ),
    "unsloth/llama-2-7b-bnb-4bit" : (
        "unsloth/llama-2-7b",
        "meta-llama/Llama-2-7b-hf",
    ),
    "unsloth/llama-2-13b-bnb-4bit" : (
        "unsloth/llama-2-13b",
        "meta-llama/Llama-2-13b-hf",
    ),
    "unsloth/codellama-34b-bnb-4bit" : (
        "codellama/CodeLlama-34b-hf",
    ),
    "unsloth/zephyr-sft-bnb-4bit" : (
        "unsloth/zephyr-sft",
        "HuggingFaceH4/mistral-7b-sft-beta",
    ),
    "unsloth/tinyllama-bnb-4bit" : (
        "unsloth/tinyllama",
        "TinyLlama/TinyLlama-1.1B-intermediate-step-1431k-3T",
    ),
    "unsloth/tinyllama-chat-bnb-4bit" : (
        "unsloth/tinyllama-chat",
        "TinyLlama/TinyLlama-1.1B-Chat-v1.0",
    ),
    "unsloth/mistral-7b-instruct-v0.1-bnb-4bit" : (
        "unsloth/mistral-7b-instruct-v0.1",
        "mistralai/Mistral-7B-Instruct-v0.1",
    ),
    "unsloth/mistral-7b-instruct-v0.2-bnb-4bit" : (
        "unsloth/mistral-7b-instruct-v0.2",
        "mistralai/Mistral-7B-Instruct-v0.2",
    ),
    "unsloth/llama-2-7b-chat-bnb-4bit" : (
        "unsloth/llama-2-7b-chat",
        "meta-llama/Llama-2-7b-chat-hf",
    ),
    "unsloth/llama-2-7b-chat-bnb-4bit" : (
        "unsloth/llama-2-7b-chat",
        "meta-llama/Llama-2-7b-chat-hf",
    ),
    "unsloth/Mixtral-8x7B-v0.1-unsloth-bnb-4bit" : (
        "unsloth/Mixtral-8x7B-v0.1",
        "mistralai/Mixtral-8x7B-v0.1",
        "unsloth/Mixtral-8x7B-v0.1-bnb-4bit",
    ),
    "unsloth/Mixtral-8x7B-Instruct-v0.1-unsloth-bnb-4bit" : (
        "unsloth/Mixtral-8x7B-Instruct-v0.1",
        "mistralai/Mixtral-8x7B-Instruct-v0.1",
        "unsloth/Mixtral-8x7B-Instruct-v0.1-bnb-4bit",
    ),
    "unsloth/codellama-7b-bnb-4bit" : (
        "unsloth/codellama-7b",
        "codellama/CodeLlama-7b-hf",
    ),
    "unsloth/codellama-13b-bnb-4bit" : (
        "codellama/CodeLlama-13b-hf",
    ),
    "unsloth/yi-6b-bnb-4bit" : (
        "unsloth/yi-6b",
        "01-ai/Yi-6B",
    ),
    "unsloth/solar-10.7b-bnb-4bit" : (
        "upstage/SOLAR-10.7B-v1.0",
    ),
    "unsloth/gemma-7b-bnb-4bit" : (
        "unsloth/gemma-7b",
        "google/gemma-7b",
    ),
    "unsloth/gemma-2b-bnb-4bit" : (
        "unsloth/gemma-2b",
        "google/gemma-2b",
    ),
    "unsloth/gemma-7b-it-bnb-4bit" : (
        "unsloth/gemma-7b-it",
        "google/gemma-7b-it",
    ),
    "unsloth/gemma-2b-bnb-4bit" : (
        "unsloth/gemma-2b-it",
        "google/gemma-2b-it",
    ),
    "unsloth/mistral-7b-v0.2-bnb-4bit" : (
        "unsloth/mistral-7b-v0.2",
        "alpindale/Mistral-7B-v0.2-hf",
    ),
    "unsloth/gemma-1.1-2b-it-bnb-4bit" : (
        "unsloth/gemma-1.1-2b-it",
        "google/gemma-1.1-2b-it",
    ),
    "unsloth/gemma-1.1-7b-it-bnb-4bit" : (
        "unsloth/gemma-1.1-7b-it",
        "google/gemma-1.1-7b-it",
    ),
    "unsloth/Starling-LM-7B-beta-bnb-4bit" : (
        "unsloth/Starling-LM-7B-beta",
        "Nexusflow/Starling-LM-7B-beta",
    ),
    "unsloth/Hermes-2-Pro-Mistral-7B-bnb-4bit" : (
        "unsloth/Hermes-2-Pro-Mistral-7B",
        "NousResearch/Hermes-2-Pro-Mistral-7B",
    ),
    "unsloth/OpenHermes-2.5-Mistral-7B-bnb-4bit" : (
        "unsloth/OpenHermes-2.5-Mistral-7B",
        "teknium/OpenHermes-2.5-Mistral-7B",
    ),
    "unsloth/codegemma-2b-bnb-4bit" : (
        "unsloth/codegemma-2b",
        "google/codegemma-2b",
    ),
    "unsloth/codegemma-7b-bnb-4bit" : (
        "unsloth/codegemma-7b",
        "google/codegemma-7b",
    ),
    "unsloth/codegemma-7b-it-bnb-4bit" : (
        "unsloth/codegemma-7b-it",
        "google/codegemma-7b-it",
    ),
    "unsloth/llama-3-8b-bnb-4bit" : (
        "unsloth/llama-3-8b",
        "meta-llama/Meta-Llama-3-8B",
    ),
    "unsloth/llama-3-8b-Instruct-bnb-4bit" : (
        "unsloth/llama-3-8b-Instruct",
        "meta-llama/Meta-Llama-3-8B-Instruct",
    ),
    "unsloth/llama-3-70b-bnb-4bit" : (
        "meta-llama/Meta-Llama-3-70B",
    ),
    "unsloth/llama-3-70b-Instruct-bnb-4bit" : (
        "meta-llama/Meta-Llama-3-70B-Instruct",
    ),
    "unsloth/Phi-3-mini-4k-instruct-bnb-4bit" : (
        "unsloth/Phi-3-mini-4k-instruct",
        "microsoft/Phi-3-mini-4k-instruct",
    ),
    "unsloth/mistral-7b-v0.3-bnb-4bit" : (
        "unsloth/mistral-7b-v0.3",
        "mistralai/Mistral-7B-v0.3",
    ),
    "unsloth/mistral-7b-instruct-v0.3-bnb-4bit" : (
        "unsloth/mistral-7b-instruct-v0.3",
        "mistralai/Mistral-7B-Instruct-v0.3",
    ),
    "unsloth/Phi-3-medium-4k-instruct-bnb-4bit" : (
        "unsloth/Phi-3-medium-4k-instruct",
        "microsoft/Phi-3-medium-4k-instruct",
    ),
    "unsloth/Qwen2-0.5B-bnb-4bit" : (
        "unsloth/Qwen2-0.5B",
        "Qwen/Qwen2-0.5B",
    ),
    "unsloth/Qwen2-0.5B-Instruct-bnb-4bit" : (
        "unsloth/Qwen2-0.5B-Instruct",
        "Qwen/Qwen2-0.5B-Instruct",
    ),
    "unsloth/Qwen2-1.5B-bnb-4bit" : (
        "unsloth/Qwen2-1.5B",
        "Qwen/Qwen2-1.5B",
    ),
    "unsloth/Qwen2-1.5B-Instruct-bnb-4bit" : (
        "unsloth/Qwen2-1.5B-Instruct",
        "Qwen/Qwen2-1.5B-Instruct",
    ),
    "unsloth/Qwen2-7B-bnb-4bit" : (
        "unsloth/Qwen2-7B",
        "Qwen/Qwen2-7B",
    ),
    "unsloth/Qwen2-7B-Instruct-bnb-4bit" : (
        "unsloth/Qwen2-7B-Instruct",
        "Qwen/Qwen2-7B-Instruct",
    ),
    "unsloth/Qwen2-70B-bnb-4bit" : (
        "Qwen/Qwen2-70B",
    ),
    "unsloth/Qwen2-70B-Instruct-bnb-4bit" : (
        "Qwen/Qwen2-70B-Instruct",
    ),
    "mistralai/Codestral-22B-v0.1" : (
        "mistral-community/Codestral-22B-v0.1",
    ),
    "unsloth/gemma-2-9b-bnb-4bit" : (
        "unsloth/gemma-2-9b",
        "google/gemma-2-9b",
    ),
    "unsloth/gemma-2-27b-bnb-4bit" : (
        "unsloth/gemma-2-27b",
        "google/gemma-2-27b",
    ),
    "unsloth/gemma-2-9b-it-bnb-4bit" : (
        "unsloth/gemma-2-9b-it",
        "google/gemma-2-9b-it",
    ),
    "unsloth/gemma-2-27b-it-bnb-4bit" : (
        "unsloth/gemma-2-27b-it",
        "google/gemma-2-27b-it",
    ),
    "unsloth/Phi-3-mini-4k-instruct-v0-bnb-4bit" : ( # Old Phi pre July
        "unsloth/Phi-3-mini-4k-instruct-v0",
    ),
    "unsloth/Mistral-Nemo-Instruct-2407-bnb-4bit" : ( # New 12b Mistral models
        "unsloth/Mistral-Nemo-Instruct-2407",
        "mistralai/Mistral-Nemo-Instruct-2407",
    ),
    "unsloth/Mistral-Nemo-Base-2407-bnb-4bit" : ( # New 12b Mistral models
        "unsloth/Mistral-Nemo-Base-2407",
        "mistralai/Mistral-Nemo-Base-2407",
    ),
    "unsloth/Meta-Llama-3.1-8B-unsloth-bnb-4bit" : (
        "unsloth/Meta-Llama-3.1-8B",
        "meta-llama/Meta-Llama-3.1-8B",
        "unsloth/Meta-Llama-3.1-8B-bnb-4bit",
    ),
    "unsloth/Meta-Llama-3.1-8B-Instruct-unsloth-bnb-4bit" : (
        "unsloth/Meta-Llama-3.1-8B-Instruct",
        "meta-llama/Meta-Llama-3.1-8B-Instruct",
        "unsloth/Meta-Llama-3.1-8B-Instruct-bnb-4bit",
    ),
    "unsloth/Llama-3.1-8B-unsloth-bnb-4bit" : (
        "unsloth/Llama-3.1-8B",
        "meta-llama/Llama-3.1-8B",
        "unsloth/Llama-3.1-8B-bnb-4bit",
    ),
    "unsloth/Llama-3.1-8B-Instruct-unsloth-bnb-4bit" : (
        "unsloth/Llama-3.1-8B-Instruct",
        "meta-llama/Llama-3.1-8B-Instruct",
        "unsloth/Llama-3.1-8B-Instruct-bnb-4bit",
    ),
    "unsloth/Meta-Llama-3.1-70B-bnb-4bit" : (
        "unsloth/Meta-Llama-3.1-70B",
        "meta-llama/Meta-Llama-3.1-70B",
    ),
    "unsloth/Meta-Llama-3.1-405B-bnb-4bit" : (
        "meta-llama/Meta-Llama-3.1-405B",
    ),
    "unsloth/Meta-Llama-3.1-405B-Instruct-bnb-4bit" : (
        "meta-llama/Meta-Llama-3.1-405B-Instruct",
    ),
    "unsloth/Meta-Llama-3.1-70B-Instruct-bnb-4bit" : (
        "unsloth/Meta-Llama-3.1-70B-Instruct",
        "meta-llama/Meta-Llama-3.1-70B-Instruct",
    ),
    "unsloth/Mistral-Large-Instruct-2407-bnb-4bit" : (
        "mistralai/Mistral-Large-Instruct-2407",
    ),
    "unsloth/gemma-2-2b-bnb-4bit" : (
        "unsloth/gemma-2-2b",
        "google/gemma-2-2b",
    ),
    "unsloth/gemma-2-2b-it-bnb-4bit" : (
        "unsloth/gemma-2-2b-it",
        "google/gemma-2-2b-it",
    ),
    "unsloth/Phi-3.5-mini-instruct-bnb-4bit" : (
        "unsloth/Phi-3.5-mini-instruct",
        "microsoft/Phi-3.5-mini-instruct",
    ),
    "unsloth/c4ai-command-r-08-2024-bnb-4bit" : (
        "CohereForAI/c4ai-command-r-08-2024",
    ),
    "unsloth/c4ai-command-r-plus-08-2024-bnb-4bit" : (
        "CohereForAI/c4ai-command-r-plus-08-2024",
    ),
    "unsloth/Llama-3.1-Storm-8B-bnb-4bit" : (
        "unsloth/Llama-3.1-Storm-8B",
        "akjindal53244/Llama-3.1-Storm-8B",
    ),
    "unsloth/Hermes-3-Llama-3.1-8B-bnb-4bit" : (
        "unsloth/Hermes-3-Llama-3.1-8B",
        "NousResearch/Hermes-3-Llama-3.1-8B",
    ),
    "unsloth/Hermes-3-Llama-3.1-70B-bnb-4bit" : (
        "unsloth/Hermes-3-Llama-3.1-70B",
        "NousResearch/Hermes-3-Llama-3.1-70B",
    ),
    "unsloth/Hermes-3-Llama-3.1-405B-bnb-4bit" : (
        "NousResearch/Hermes-3-Llama-3.1-405B",
    ),
    "unsloth/SmolLM-135M-bnb-4bit" : (
        "unsloth/SmolLM-135M",
        "HuggingFaceTB/SmolLM-135M",
    ),
    "unsloth/SmolLM-360M-bnb-4bit" : (
        "unsloth/SmolLM-360M",
        "HuggingFaceTB/SmolLM-360M",
    ),
    "unsloth/SmolLM-1.7B-bnb-4bit" : (
        "unsloth/SmolLM-1.7B",
        "HuggingFaceTB/SmolLM-1.7B",
    ),
    "unsloth/SmolLM-135M-Instruct-bnb-4bit" : (
        "unsloth/SmolLM-135M-Instruct",
        "HuggingFaceTB/SmolLM-135M-Instruct",
    ),
    "unsloth/SmolLM-360M-Instruct-bnb-4bit" : (
        "unsloth/SmolLM-360M-Instruct",
        "HuggingFaceTB/SmolLM-360M-Instruct",
    ),
    "unsloth/SmolLM-1.7B-Instruct-bnb-4bit" : (
        "unsloth/SmolLM-1.7B-Instruct",
        "HuggingFaceTB/SmolLM-1.7B-Instruct",
    ),
    "unsloth/Mistral-Small-Instruct-2409-bnb-4bit" : (
        "unsloth/Mistral-Small-Instruct-2409",
        "mistralai/Mistral-Small-Instruct-2409",
    ),
    "unsloth/Qwen2.5-0.5B-Instruct-unsloth-bnb-4bit" : (
        "unsloth/Qwen2.5-0.5B-Instruct",
        "Qwen/Qwen2.5-0.5B-Instruct",
        "unsloth/Qwen2.5-0.5B-Instruct-bnb-4bit",
    ),
    "unsloth/Qwen2.5-1.5B-Instruct-unsloth-bnb-4bit" : (
        "unsloth/Qwen2.5-1.5B-Instruct",
        "Qwen/Qwen2.5-1.5B-Instruct",
        "unsloth/Qwen2.5-1.5B-Instruct-bnb-4bit",
    ),
    "unsloth/Qwen2.5-3B-Instruct-unsloth-bnb-4bit" : (
        "unsloth/Qwen2.5-3B-Instruct",
        "Qwen/Qwen2.5-3B-Instruct",
        "unsloth/Qwen2.5-3B-Instruct-bnb-4bit",
    ),
    "unsloth/Qwen2.5-7B-Instruct-unsloth-bnb-4bit" : (
        "unsloth/Qwen2.5-7B-Instruct",
        "Qwen/Qwen2.5-7B-Instruct",
        "unsloth/Qwen2.5-7B-Instruct-bnb-4bit",
    ),
    "unsloth/Qwen2.5-14B-Instruct-unsloth-bnb-4bit" : (
        "unsloth/Qwen2.5-14B-Instruct",
        "Qwen/Qwen2.5-14B-Instruct",
        "unsloth/Qwen2.5-14B-Instruct-bnb-4bit",
    ),
    "unsloth/Qwen2.5-32B-Instruct-bnb-4bit" : (
        "unsloth/Qwen2.5-32B-Instruct",
        "Qwen/Qwen2.5-32B-Instruct",
    ),
    "unsloth/Qwen2.5-72B-Instruct-bnb-4bit" : (
        "unsloth/Qwen2.5-72B-Instruct",
        "Qwen/Qwen2.5-72B-Instruct",
    ),
    "unsloth/Qwen2.5-0.5B-unsloth-bnb-4bit" : (
        "unsloth/Qwen2.5-0.5B",
        "Qwen/Qwen2.5-0.5B",
        "unsloth/Qwen2.5-0.5B-bnb-4bit",
    ),
    "unsloth/Qwen2.5-1.5B-unsloth-bnb-4bit" : (
        "unsloth/Qwen2.5-1.5B",
        "Qwen/Qwen2.5-1.5B",
        "unsloth/Qwen2.5-1.5B-bnb-4bit",
    ),
    "unsloth/Qwen2.5-3B-unsloth-bnb-4bit" : (
        "unsloth/Qwen2.5-3B",
        "Qwen/Qwen2.5-3B",
        "unsloth/Qwen2.5-3B-bnb-4bit",
    ),
    "unsloth/Qwen2.5-7B-unsloth-bnb-4bit" : (
        "unsloth/Qwen2.5-7B",
        "Qwen/Qwen2.5-7B",
        "unsloth/Qwen2.5-7B-bnb-4bit",
    ),
    "unsloth/Qwen2.5-14B-unsloth-bnb-4bit" : (
        "unsloth/Qwen2.5-14B",
        "Qwen/Qwen2.5-14B",
        "unsloth/Qwen2.5-14B-bnb-4bit",
    ),
    "unsloth/Qwen2.5-32B-bnb-4bit" : (
        "unsloth/Qwen2.5-32B",
        "Qwen/Qwen2.5-32B",
    ),
    "unsloth/Qwen2.5-72B-bnb-4bit" : (
        "unsloth/Qwen2.5-72B",
        "Qwen/Qwen2.5-72B",
    ),
    "unsloth/Qwen2.5-Math-1.5B-bnb-4bit" : (
        "unsloth/Qwen2.5-Math-1.5B",
        "Qwen/Qwen2.5-Math-1.5B",
    ),
    "unsloth/Qwen2.5-Math-7B-bnb-4bit" : (
        "unsloth/Qwen2.5-Math-7B",
        "Qwen/Qwen2.5-Math-7B",
    ),
    "unsloth/Qwen2.5-Math-72B-bnb-4bit" : (
        "unsloth/Qwen2.5-Math-72B",
        "Qwen/Qwen2.5-Math-72B",
    ),
    "unsloth/Qwen2.5-Math-1.5B-Instruct-bnb-4bit" : (
        "unsloth/Qwen2.5-Math-1.5B-Instruct",
        "Qwen/Qwen2.5-Math-1.5B-Instruct",
    ),
    "unsloth/Qwen2.5-Math-7B-Instruct-bnb-4bit" : (
        "unsloth/Qwen2.5-Math-7B-Instruct",
        "Qwen/Qwen2.5-Math-7B-Instruct",
    ),
    "unsloth/Qwen2.5-Math-72B-Instruct-bnb-4bit" : (
        "unsloth/Qwen2.5-Math-72B-Instruct",
        "Qwen/Qwen2.5-Math-72B-Instruct",
    ),
    "unsloth/Qwen2.5-Coder-0.5B-bnb-4bit" : (
        "unsloth/Qwen2.5-Coder-0.5B",
        "Qwen/Qwen2.5-Coder-0.5B",
    ),
    "unsloth/Qwen2.5-Coder-1.5B-bnb-4bit" : (
        "unsloth/Qwen2.5-Coder-1.5B",
        "Qwen/Qwen2.5-Coder-1.5B",
    ),
    "unsloth/Qwen2.5-Coder-3B-bnb-4bit" : (
        "unsloth/Qwen2.5-Coder-3B",
        "Qwen/Qwen2.5-Coder-3B",
    ),
    "unsloth/Qwen2.5-Coder-7B-bnb-4bit" : (
        "unsloth/Qwen2.5-Coder-7B",
        "Qwen/Qwen2.5-Coder-7B",
    ),
    "unsloth/Qwen2.5-Coder-14B-bnb-4bit" : (
        "unsloth/Qwen2.5-Coder-14B",
        "Qwen/Qwen2.5-Coder-14B",
    ),
    "unsloth/Qwen2.5-Coder-32B-bnb-4bit" : (
        "unsloth/Qwen2.5-Coder-32B",
        "Qwen/Qwen2.5-Coder-32B",
    ),
    "unsloth/Qwen2.5-Coder-0.5B-Instruct-bnb-4bit" : (
        "unsloth/Qwen2.5-Coder-0.5B-Instruct",
        "Qwen/Qwen2.5-Coder-0.5B-Instruct",
    ),
    "unsloth/Qwen2.5-Coder-1.5B-Instruct-bnb-4bit" : (
        "unsloth/Qwen2.5-Coder-1.5B-Instruct",
        "Qwen/Qwen2.5-Coder-1.5B-Instruct",
    ),
    "unsloth/Qwen2.5-Coder-3B-Instruct-bnb-4bit" : (
        "unsloth/Qwen2.5-Coder-3B-Instruct",
        "Qwen/Qwen2.5-Coder-3B-Instruct",
    ),
    "unsloth/Qwen2.5-Coder-7B-Instruct-bnb-4bit" : (
        "unsloth/Qwen2.5-Coder-7B-Instruct",
        "Qwen/Qwen2.5-Coder-7B-Instruct",
    ),
    "unsloth/Qwen2.5-Coder-14B-Instruct-bnb-4bit" : (
        "unsloth/Qwen2.5-Coder-14B-Instruct",
        "Qwen/Qwen2.5-Coder-14B-Instruct",
    ),
    "unsloth/Qwen2.5-Coder-32B-Instruct-bnb-4bit" : (
        "unsloth/Qwen2.5-Coder-32B-Instruct",
        "Qwen/Qwen2.5-Coder-32B-Instruct",
    ),
    "unsloth/Llama-3.2-1B-unsloth-bnb-4bit" : (
        "unsloth/Llama-3.2-1B",
        "meta-llama/Llama-3.2-1B",
        "unsloth/Llama-3.2-1B-bnb-4bit",
    ),
    "unsloth/Llama-3.2-3B-unsloth-bnb-4bit" : (
        "unsloth/Llama-3.2-3B",
        "meta-llama/Llama-3.2-3B",
        "unsloth/Llama-3.2-3B-bnb-4bit",
    ),
    "unsloth/Llama-3.2-1B-Instruct-unsloth-bnb-4bit" : (
        "unsloth/Llama-3.2-1B-Instruct",
        "meta-llama/Llama-3.2-1B-Instruct",
        "unsloth/Llama-3.2-1B-Instruct-bnb-4bit",
    ),
    "unsloth/Llama-3.2-3B-Instruct-unsloth-bnb-4bit" : (
        "unsloth/Llama-3.2-3B-Instruct",
        "meta-llama/Llama-3.2-3B-Instruct",
        "unsloth/Llama-3.2-3B-Instruct-bnb-4bit",
    ),
    "unsloth/Llama-3.1-Nemotron-70B-Instruct-bnb-4bit" : (
        "unsloth/Llama-3.1-Nemotron-70B-Instruct",
        "nvidia/Llama-3.1-Nemotron-70B-Instruct-HF",
    ),
    "unsloth/Qwen2-VL-2B-Instruct-unsloth-bnb-4bit" : (
        "unsloth/Qwen2-VL-2B-Instruct",
        "Qwen/Qwen2-VL-2B-Instruct",
        "unsloth/Qwen2-VL-2B-Instruct-bnb-4bit",
    ),
    "unsloth/Qwen2-VL-7B-Instruct-unsloth-bnb-4bit" : (
        "unsloth/Qwen2-VL-7B-Instruct",
        "Qwen/Qwen2-VL-7B-Instruct",
        "unsloth/Qwen2-VL-7B-Instruct-bnb-4bit",
    ),
    "unsloth/Qwen2-VL-72B-Instruct-bnb-4bit" : (
        "unsloth/Qwen2-VL-72B-Instruct",
        "Qwen/Qwen2-VL-72B-Instruct",
    ),
    "unsloth/Qwen2-VL-2B-bnb-4bit" : (
        "unsloth/Qwen2-VL-2B",
        "Qwen/Qwen2-VL-2B",
    ),
    "unsloth/Qwen2-VL-7B-bnb-4bit" : (
        "unsloth/Qwen2-VL-7B",
        "Qwen/Qwen2-VL-7B",
    ),
    "unsloth/Qwen2-VL-72B-bnb-4bit" : (
        "unsloth/Qwen2-VL-72B",
        "Qwen/Qwen2-VL-72B",
    ),
    "unsloth/Llama-3.2-11B-Vision-Instruct-unsloth-bnb-4bit" : (
        "unsloth/Llama-3.2-11B-Vision-Instruct",
        "meta-llama/Llama-3.2-11B-Vision-Instruct",
        "unsloth/Llama-3.2-11B-Vision-Instruct-bnb-4bit",
    ),
    "unsloth/Llama-3.2-90B-Vision-Instruct-bnb-4bit" : (
        "unsloth/Llama-3.2-90B-Vision-Instruct",
        "meta-llama/Llama-3.2-90B-Vision-Instruct",
    ),
    "unsloth/Llama-3.2-11B-Vision-unsloth-bnb-4bit" : (
        "unsloth/Llama-3.2-11B-Vision",
        "meta-llama/Llama-3.2-11B-Vision",
        "unsloth/Llama-3.2-11B-Vision-bnb-4bit",
    ),
    "unsloth/Llama-3.2-90B-Vision-bnb-4bit" : (
        "unsloth/Llama-3.2-90B-Vision",
        "meta-llama/Llama-3.2-90B-Vision",
    ),
    "unsloth/Pixtral-12B-2409-unsloth-bnb-4bit" : (
        "unsloth/Pixtral-12B-2409",
        "mistralai/Pixtral-12B-2409",
        "unsloth/Pixtral-12B-2409-bnb-4bit",
    ),
    "unsloth/Pixtral-12B-2409-Base-bnb-4bit" : (
        "unsloth/Pixtral-12B-Base-2409",
        "mistralai/Pixtral-12B-Base-2409",
    ),
    "unsloth/llava-1.5-7b-hf-bnb-4bit" : (
        "unsloth/llava-1.5-7b-hf",
        "llava-hf/llava-1.5-7b-hf",
    ),
    "unsloth/llava-v1.6-mistral-7b-hf-bnb-4bit" : (
        "unsloth/llava-v1.6-mistral-7b-hf",
        "llava-hf/llava-v1.6-mistral-7b-hf",
    ),
    "unsloth/Llama-3.1-Tulu-3-8B-bnb-4bit" : (
        "unsloth/Llama-3.1-Tulu-3-8B",
        "allenai/Llama-3.1-Tulu-3-8B",
    ),
    "unsloth/Llama-3.1-Tulu-3-70B-bnb-4bit" : (
        "unsloth/Llama-3.1-Tulu-3-70B",
        "allenai/Llama-3.1-Tulu-3-70B",
    ),
    "unsloth/QwQ-32B-Preview-bnb-4bit" : (
        "unsloth/QwQ-32B-Preview",
        "Qwen/QwQ-32B-Preview",
    ),
    "unsloth/Llama-3.3-70B-Instruct-bnb-4bit" : (
        "unsloth/Llama-3.3-70B-Instruct",
        "meta-llama/Llama-3.3-70B-Instruct",
    ),
    "unsloth/phi-4-unsloth-bnb-4bit" : (
        "unsloth/phi-4",
        "microsoft/phi-4",
        "unsloth/phi-4-bnb-4bit",
    ),
    "unsloth/DeepSeek-R1-Distill-Qwen-32B-bnb-4bit" : (
        "unsloth/DeepSeek-R1-Distill-Qwen-32B",
        "deepseek-ai/DeepSeek-R1-Distill-Qwen-32B",
    ),
    "unsloth/DeepSeek-R1-Distill-Qwen-14B-unsloth-bnb-4bit" : (
        "unsloth/DeepSeek-R1-Distill-Qwen-14B",
        "deepseek-ai/DeepSeek-R1-Distill-Qwen-14B",
        "unsloth/DeepSeek-R1-Distill-Qwen-14B-bnb-4bit",
    ),
    "unsloth/DeepSeek-R1-Distill-Qwen-7B-unsloth-bnb-4bit" : (
        "unsloth/DeepSeek-R1-Distill-Qwen-7B",
        "deepseek-ai/DeepSeek-R1-Distill-Qwen-7B",
        "unsloth/DeepSeek-R1-Distill-Qwen-7B-bnb-4bit",
    ),
    "unsloth/DeepSeek-R1-Distill-Qwen-1.5B-unsloth-bnb-4bit" : (
        "unsloth/DeepSeek-R1-Distill-Qwen-1.5B",
        "deepseek-ai/DeepSeek-R1-Distill-Qwen-1.5B",
        "unsloth/DeepSeek-R1-Distill-Qwen-1.5B-bnb-4bit",
    ),
    "unsloth/DeepSeek-R1-Distill-Llama-8B-unsloth-bnb-4bit" : (
        "unsloth/DeepSeek-R1-Distill-Llama-8B",
        "deepseek-ai/DeepSeek-R1-Distill-Llama-8B",
        "unsloth/DeepSeek-R1-Distill-Llama-8B-bnb-4bit",
    ),
    "unsloth/DeepSeek-R1-Distill-Llama-70B-bnb-4bit" : (
        "unsloth/DeepSeek-R1-Distill-Llama-70B",
        "deepseek-ai/DeepSeek-R1-Distill-Llama-70B",
    ),
    "unsloth/Mistral-Small-24B-Base-2501-unsloth-bnb-4bit" : (
        "unsloth/Mistral-Small-24B-Base-2501",
        "mistralai/Mistral-Small-24B-Base-2501",
        "unsloth/Mistral-Small-24B-Base-2501-bnb-4bit",
    ),
    "unsloth/Mistral-Small-24B-Instruct-2501-unsloth-bnb-4bit" : (
        "unsloth/Mistral-Small-24B-Instruct-2501",
        "mistralai/Mistral-Small-24B-Instruct-2501",
        "unsloth/Mistral-Small-24B-Instruct-2501-bnb-4bit",
    ),
    "unsloth/Qwen2.5-VL-3B-Instruct-unsloth-bnb-4bit" : (
        "unsloth/Qwen2.5-VL-3B-Instruct",
        "Qwen/Qwen2.5-VL-3B-Instruct",
        "unsloth/Qwen2.5-VL-3B-Instruct-bnb-4bit",
    ),
    "unsloth/Qwen2.5-VL-7B-Instruct-unsloth-bnb-4bit" : (
        "unsloth/Qwen2.5-VL-7B-Instruct",
        "Qwen/Qwen2.5-VL-7B-Instruct",
        "unsloth/Qwen2.5-VL-7B-Instruct-bnb-4bit",
    ),
    "unsloth/Qwen2.5-VL-72B-Instruct-unsloth-bnb-4bit" : (
        "unsloth/Qwen2.5-VL-72B-Instruct",
        "Qwen/Qwen2.5-VL-72B-Instruct",
        "unsloth/Qwen2.5-VL-72B-Instruct-bnb-4bit",
    ),
    "unsloth/DeepScaleR-1.5B-Preview-unsloth-bnb-4bit" : (
        "unsloth/DeepHermes-3-Llama-3-8B-Preview",
        "agentica-org/DeepScaleR-1.5B-Preview",
        "unsloth/DeepScaleR-1.5B-Preview-bnb-4bit",
    ),
    "unsloth/OpenThinker-7B-unsloth-bnb-4bit" : (
        "unsloth/OpenThinker-7B",
        "open-thoughts/OpenThinker-7B",
        "unsloth/OpenThinker-7B-bnb-4bit",
    ),
    "unsloth/granite-3.2-2b-instruct-unsloth-bnb-4bit" : (
        "unsloth/granite-3.2-2b-instruct",
        "ibm-granite/granite-3.2-2b-instruct",
        "unsloth/granite-3.2-2b-instruct-bnb-4bit",
    ),
    "unsloth/granite-3.2-8b-instruct-unsloth-bnb-4bit" : (
        "unsloth/granite-3.2-8b-instruct",
        "ibm-granite/granite-3.2-8b-instruct",
        "unsloth/granite-3.2-8b-instruct-bnb-4bit",
    ),
    "unsloth/QwQ-32B-unsloth-bnb-4bit" : (
        "unsloth/QwQ-32B",
        "Qwen/QwQ-32B",
        "unsloth/QwQ-32B-bnb-4bit",
    ),
    "unsloth/gemma-3-1b-it-unsloth-bnb-4bit" : (
        "unsloth/gemma-3-1b-it",
        "google/gemma-3-1b-it",
        "unsloth/gemma-3-1b-it-bnb-4bit",
    ),
    "unsloth/gemma-3-4b-it-unsloth-bnb-4bit" : (
        "unsloth/gemma-3-4b-it",
        "google/gemma-3-4b-it",
        "unsloth/gemma-3-4b-it-bnb-4bit",
    ),
    "unsloth/gemma-3-12b-it-unsloth-bnb-4bit" : (
        "unsloth/gemma-3-12b-it",
        "google/gemma-3-12b-it",
        "unsloth/gemma-3-12b-it-bnb-4bit",
    ),
    "unsloth/gemma-3-27b-it-unsloth-bnb-4bit" : (
        "unsloth/gemma-3-27b-it",
        "google/gemma-3-27b-it",
        "unsloth/gemma-3-27b-it-bnb-4bit",
    ),
    "unsloth/gemma-3-1b-pt-unsloth-bnb-4bit" : (
        "unsloth/gemma-3-1b-pt",
        "google/gemma-3-1b-pt",
        "unsloth/gemma-3-1b-pt-bnb-4bit",
    ),
    "unsloth/gemma-3-4b-pt-unsloth-bnb-4bit" : (
        "unsloth/gemma-3-4b-pt",
        "google/gemma-3-4b-pt",
        "unsloth/gemma-3-4b-pt-bnb-4bit",
    ),
    "unsloth/gemma-3-12b-pt-unsloth-bnb-4bit" : (
        "unsloth/gemma-3-12b-pt",
        "google/gemma-3-12b-pt",
        "unsloth/gemma-3-12b-pt-bnb-4bit",
    ),
    "unsloth/gemma-3-27b-pt-unsloth-bnb-4bit" : (
        "unsloth/gemma-3-27b-pt",
        "google/gemma-3-27b-pt",
        "unsloth/gemma-3-27b-pt-bnb-4bit",
    ),
    "unsloth/reka-flash-3-unsloth-bnb-4bit" : (
        "unsloth/reka-flash-3",
        "RekaAI/reka-flash-3",
        "unsloth/reka-flash-3-bnb-4bit",
    ),
    "unsloth/c4ai-command-a-03-2025-unsloth-bnb-4bit" : (
        "unsloth/c4ai-command-a-03-2025",
        "CohereForAI/c4ai-command-a-03-2025",
        "unsloth/c4ai-command-a-03-2025-bnb-4bit",
    ),
    "unsloth/aya-vision-32b-unsloth-bnb-4bit" : (
        "unsloth/aya-vision-32b",
        "CohereForAI/aya-vision-32b",
        "unsloth/aya-vision-32b-bnb-4bit",
    ),
    "unsloth/aya-vision-8b-unsloth-bnb-4bit" : (
        "unsloth/aya-vision-8b",
        "CohereForAI/aya-vision-8b",
        "unsloth/aya-vision-8b-bnb-4bit",
    ),
    "unsloth/granite-vision-3.2-2b-unsloth-bnb-4bit" : (
        "unsloth/granite-vision-3.2-2b",
        "ibm-granite/granite-vision-3.2-2b",
        "unsloth/granite-vision-3.2-2b-bnb-4bit",
    ),
    "unsloth/OLMo-2-0325-32B-Instruct-unsloth-bnb-4bit" : (
        "unsloth/OLMo-2-0325-32B-Instruct",
        "allenai/OLMo-2-0325-32B-Instruct",
        "unsloth/OLMo-2-0325-32B-Instruct-bnb-4bit",
    ),
    "unsloth/Mistral-Small-3.1-24B-Instruct-2503-unsloth-bnb-4bit" : (
        "unsloth/Mistral-Small-3.1-24B-Instruct-2503",
        "mistralai/Mistral-Small-3.1-24B-Instruct-2503",
        "unsloth/Mistral-Small-3.1-24B-Instruct-2503-bnb-4bit",
    ),
    "unsloth/Mistral-Small-3.1-24B-Base-2503-unsloth-bnb-4bit" : (
        "unsloth/Mistral-Small-3.1-24B-Base-2503",
        "mistralai/Mistral-Small-3.1-24B-Base-2503",
        "unsloth/Mistral-Small-3.1-24B-Base-2503-bnb-4bit",
    ),
    "unsloth/orpheus-3b-0.1-pretrained-unsloth-bnb-4bit" : (
        "unsloth/orpheus-3b-0.1-pretrained",
        "canopylabs/orpheus-3b-0.1-pretrained",
        "unsloth/orpheus-3b-0.1-pretrained-bnb-4bit",
    ),
    "unsloth/orpheus-3b-0.1-ft-unsloth-bnb-4bit" : (
        "unsloth/orpheus-3b-0.1-ft",
        "canopylabs/orpheus-3b-0.1-ft",
        "unsloth/orpheus-3b-0.1-ft-bnb-4bit",
    ),
<<<<<<< HEAD
    "unsloth/Llama-4-Scout-17B-16E-Instruct-unsloth-dynamic-bnb-4bit" : (
        "unsloth/Llama-4-Scout-17B-16E-Instruct-unsloth",
        "meta-llama/Llama-4-Scout-17B-16E-Instruct",
        "unsloth/Llama-4-Scout-17B-16E-Instruct-unsloth-bnb-4bit",
    ),
    "unsloth/Llama-4-Scout-17B-16E-unsloth-dynamic-bnb-4bit" : (
        "unsloth/Llama-4-Scout-17B-16E-unsloth",
        "meta-llama/Llama-4-Scout-17B-16E",
        "unsloth/Llama-4-Scout-17B-16E-unsloth-bnb-4bit",
=======
    "unsloth/Qwen3-0.6B-unsloth-bnb-4bit" : (
        "unsloth/Qwen3-0.6B",
        "Qwen/Qwen3-0.6B",
        "unsloth/Qwen3-0.6B-bnb-4bit",
    ),
    "unsloth/Qwen3-1.7B-unsloth-bnb-4bit" : (
        "unsloth/Qwen3-1.7B",
        "Qwen/Qwen3-1.7B",
        "unsloth/Qwen3-1.7B-bnb-4bit",
    ),
    "unsloth/Qwen3-4B-unsloth-bnb-4bit" : (
        "unsloth/Qwen3-4B",
        "Qwen/Qwen3-4B",
        "unsloth/Qwen3-4B-bnb-4bit",
    ),
    "unsloth/Qwen3-8B-unsloth-bnb-4bit" : (
        "unsloth/Qwen3-8B",
        "Qwen/Qwen3-8B",
        "unsloth/Qwen3-8B-bnb-4bit",
    ),
    "unsloth/Qwen3-14B-unsloth-bnb-4bit" : (
        "unsloth/Qwen3-14B",
        "Qwen/Qwen3-14B",
        "unsloth/Qwen3-14B-bnb-4bit",
    ),
    "unsloth/Qwen3-32B-unsloth-bnb-4bit" : (
        "unsloth/Qwen3-32B",
        "Qwen/Qwen3-32B",
        "unsloth/Qwen3-32B-bnb-4bit",
    ),
    "unsloth/Qwen3-30B-A3B-bnb-4bit" : (
        "unsloth/Qwen3-30B-A3B",
        "Qwen/Qwen3-30B-A3B",
>>>>>>> b17f0397
    ),
}

INT_TO_FLOAT_MAPPER  = {}
FLOAT_TO_INT_MAPPER  = {}
MAP_TO_UNSLOTH_16bit = {}

for key, values in __INT_TO_FLOAT_MAPPER.items():
    INT_TO_FLOAT_MAPPER[key] = values[0]

    for value in values:
        FLOAT_TO_INT_MAPPER[value] = key
    pass

    # Map to Unsloth version for 16bit versions
    if len(values) == 2:
        if values[0].startswith("unsloth"):
            MAP_TO_UNSLOTH_16bit[values[1]] = values[0]
            MAP_TO_UNSLOTH_16bit[values[1].lower()] = values[0]
        pass
    elif len(values) == 3:
        # Dynamic Unsloth quantization
        if values[0].startswith("unsloth"):
            MAP_TO_UNSLOTH_16bit[values[1]] = values[0]
            MAP_TO_UNSLOTH_16bit[values[1].lower()] = values[0]
            MAP_TO_UNSLOTH_16bit[values[2]] = values[0]
            MAP_TO_UNSLOTH_16bit[values[2].lower()] = values[0]
        pass
    pass

    # Get lowercased
    lowered_key = key.lower()
    INT_TO_FLOAT_MAPPER[lowered_key] = values[0].lower()

    for value in values:
        FLOAT_TO_INT_MAPPER[value.lower()] = lowered_key
    pass
pass<|MERGE_RESOLUTION|>--- conflicted
+++ resolved
@@ -738,17 +738,6 @@
         "canopylabs/orpheus-3b-0.1-ft",
         "unsloth/orpheus-3b-0.1-ft-bnb-4bit",
     ),
-<<<<<<< HEAD
-    "unsloth/Llama-4-Scout-17B-16E-Instruct-unsloth-dynamic-bnb-4bit" : (
-        "unsloth/Llama-4-Scout-17B-16E-Instruct-unsloth",
-        "meta-llama/Llama-4-Scout-17B-16E-Instruct",
-        "unsloth/Llama-4-Scout-17B-16E-Instruct-unsloth-bnb-4bit",
-    ),
-    "unsloth/Llama-4-Scout-17B-16E-unsloth-dynamic-bnb-4bit" : (
-        "unsloth/Llama-4-Scout-17B-16E-unsloth",
-        "meta-llama/Llama-4-Scout-17B-16E",
-        "unsloth/Llama-4-Scout-17B-16E-unsloth-bnb-4bit",
-=======
     "unsloth/Qwen3-0.6B-unsloth-bnb-4bit" : (
         "unsloth/Qwen3-0.6B",
         "Qwen/Qwen3-0.6B",
@@ -782,7 +771,6 @@
     "unsloth/Qwen3-30B-A3B-bnb-4bit" : (
         "unsloth/Qwen3-30B-A3B",
         "Qwen/Qwen3-30B-A3B",
->>>>>>> b17f0397
     ),
 }
 
