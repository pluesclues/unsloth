# Copyright 2023-present Daniel Han-Chen & the Unsloth team. All rights reserved.
#
# Licensed under the Apache License, Version 2.0 (the "License");
# you may not use this file except in compliance with the License.
# You may obtain a copy of the License at
#
#     http://www.apache.org/licenses/LICENSE-2.0
#
# Unless required by applicable law or agreed to in writing, software
# distributed under the License is distributed on an "AS IS" BASIS,
# WITHOUT WARRANTIES OR CONDITIONS OF ANY KIND, either express or implied.
# See the License for the specific language governing permissions and
# limitations under the License.

__all__ = [
    "RL_EXTRA_ARGS",
    "RL_FUNCTIONS",
    "RL_PRE_ITEMS",
    "RL_CONFIG_CHANGES",
    "RL_METRICS_CHANGES",
]

import os
import re
import torch
import inspect
from collections import defaultdict
from unsloth_zoo.rl_replacements import RL_REPLACEMENTS, left_pack_padding
from ..device_type import (
    is_hip,
    get_device_type,
    DEVICE_TYPE,
    DEVICE_TYPE_TORCH,
    DEVICE_COUNT,
    ALLOW_PREQUANTIZED_MODELS,
)
import textwrap

RL_EXTRA_ARGS      = defaultdict(list)
RL_FUNCTIONS       = defaultdict(list)
RL_PRE_ITEMS       = defaultdict(list)
RL_CONFIG_CHANGES  = defaultdict(list)
RL_METRICS_CHANGES = defaultdict(list)

torch_compile_options = {
    "epilogue_fusion"   : True,
    "max_autotune"      : True,
    "shape_padding"     : True,
    "trace.enabled"     : False,
    "triton.cudagraphs" : False,
}

# Check untrained tokens
def sft_trainer_fix_untrained_tokens(call_args, extra_args):
    if "model" in call_args and "train_dataset" in call_args:
        fix_tokenizer = \
        "IGNORED_TOKENIZER_NAMES = os.environ.get('UNSLOTH_IGNORED_TOKENIZER_NAMES', '').split('\\n')\n"\
        "from unsloth_zoo.tokenizer_utils import fix_untrained_tokens\n"\
        "from unsloth_zoo.training_utils  import fix_zero_training_loss\n"\
        "if 'tokenizer' not in locals(): tokenizer = processing_class\n"\
        "fix_untrained_tokens(model, tokenizer, train_dataset, IGNORED_TOKENIZER_NAMES, eps = 1e-16)\n"\
        "fix_zero_training_loss(model, tokenizer, train_dataset)\n"
        return fix_tokenizer
    return ""
pass
RL_EXTRA_ARGS["sft_trainer"].append(sft_trainer_fix_untrained_tokens)


# Remove DPO columns which might randomnly be tokenized
def dpo_trainer_fix_columns(call_args, extra_args):
    if "model" in call_args and "train_dataset" in call_args:
        fix_dpo = \
        "if hasattr(train_dataset, 'column_names'):\n"\
        "    column_names = set(train_dataset.column_names)\n"\
        "    check = ['chosen', 'rejected', 'prompt', 'chosen_input_ids', 'chosen_attention_mask',\n"\
        "             'chosen_labels', 'rejected_input_ids', 'rejected_attention_mask', 'rejected_labels',\n"\
        "             'prompt_input_ids', 'prompt_attention_mask']\n"\
        "    if all(x in column_names for x in check):\n"\
        "        train_dataset = train_dataset.remove_columns(['chosen', 'rejected', 'prompt'])\n"\
        "    del check, column_names\n"
        return fix_dpo
    return ""
pass
RL_EXTRA_ARGS["dpo_trainer"].append(dpo_trainer_fix_columns)


# Fix tokenizer double BOS
def sft_trainer_prepare_dataset(function_name, function):
    if  function_name != "_prepare_non_packed_dataloader" and \
        function_name != "_prepare_dataset": return function

    fast_sft_prepare_dataset = RL_REPLACEMENTS.get("sft_prepare_dataset", None)
    if fast_sft_prepare_dataset is not None:
        params = inspect.signature(fast_sft_prepare_dataset).parameters.keys()
        params = ".*?".join(params)
        matched = re.match(
            r"[\s]{0,}def _prepare_dataset\(.*?" + params + r".*?\)",
            function,
            flags = re.MULTILINE | re.DOTALL,
        )
        if matched:
            # Use fast version!
            function = inspect.getsource(fast_sft_prepare_dataset)
            function = function.split("\n")
            function = "\n".join(" "*4 + x for x in function)
            function = function.replace("def sft_prepare_dataset", "def _prepare_dataset")
            return function
        pass
    pass

    check_text = \
    "if 'skip_prepare_dataset' in locals() and skip_prepare_dataset:\n"\
    "    return dataset\n"\
    "if 'tokenizer'          not in locals(): tokenizer = processing_class\n"\
    "if 'formatting_func'    not in locals(): raise RuntimeError('Unsloth: Please file a bug report - `formatting_func` does not exist!')\n"\
    "if 'dataset_text_field' not in locals() and 'args' in locals(): dataset_text_field = args.dataset_text_field\n"\
    "if 'dataset_text_field' not in locals(): raise RuntimeError('Unsloth: Please file a bug report - `dataset_text_field` does not exist!')\n"\
    "test_text = dataset[0][dataset_text_field] if (formatting_func is None and dataset_text_field is not None) else formatting_func(dataset[0])[0]\n"\
    "chat_template = getattr(tokenizer, 'chat_template', None)\n"\
    "chat_template = '' if chat_template is None else chat_template\n"\
    "has_bos_token_already = (test_text.startswith(tokenizer.bos_token) or tokenizer.bos_token in chat_template) "\
    "if getattr(tokenizer, 'bos_token', None) is not None else False\n"\
    "if 'add_special_tokens' not in locals() and has_bos_token_already:\n"\
    "    from functools import partial\n"\
    "    tokenizer_call = tokenizer.__call__\n"\
    "    tokenizer.__call__ = partial(tokenizer_call, add_special_tokens = False)\n"\
    "    processing_class = tokenizer\n"\
    "else:\n"\
    "    tokenizer_call = None\n"\
    "    add_special_tokens = False if has_bos_token_already else locals().get('add_special_tokens', False)\n"

    check_text = check_text.split("\n")
    check_text = "\n".join(" "*8 + x for x in check_text)
    check_text = check_text.rstrip() + "\n"

    # .*? matches first match. .+? matches final match.
    replacer = re.findall(
        r"def " + function_name + r"\(.*?\).*?\:\n",
        function,
        flags = re.MULTILINE | re.DOTALL,
    )
    if len(replacer) != 0:
        replacer = replacer[0]
        function = function.replace(replacer, replacer + check_text)
    pass

    # Return tokenizer's original state
    return_state = "if tokenizer_call is not None: tokenizer.__call__ = tokenizer_call\n"
    function = re.sub(
        r"\n([ ]{4,})(return .*?[\s]{0,})$",
        rf"\1{return_state}\1\2",
        function,
    )
    return function
pass
RL_FUNCTIONS["sft_trainer"].append(sft_trainer_prepare_dataset)


# Ignore mean_token_accuracy since it needs logits
# We override it directly with our version
def sft_trainer_compute_loss(function_name, function):
    if  function_name != "compute_loss": return function

    def compute_loss(self, model, inputs, return_outputs = False, num_items_in_batch = None):
        outputs = super().compute_loss(
            model,
            inputs,
            return_outputs = return_outputs,
            num_items_in_batch = num_items_in_batch,
        )
        return outputs
    pass

    function = inspect.getsource(compute_loss)
    return function
pass
RL_FUNCTIONS["sft_trainer"].append(sft_trainer_compute_loss)


# Autocast precision for GRPO
def grpo_trainer__prepare_inputs(function_name, function):
    if  function_name != "_prepare_inputs": return function

    import re
    # This matches the function signature, decorators and any comments immediately following
    pattern = r"(\s*@profiling_decorator\s*\n\s*def _prepare_inputs\s*\([^\)]*\)\s*(->\s*[^:]+)?\s*:\s*\n(?:[ ]*#[^\n]*\n)*)"

    match = re.search(pattern, function)
    insert = (
        "        if hasattr(self, 'llm'):\n"
        "           if getattr(self.llm.llm_engine.vllm_config.model_config, 'enable_sleep_mode', False):\n"
        "               self.llm.wake_up()\n"
    )
    if match:
        header_and_comments = match.group(1)
        # Find where the code block starts after comments
        code_start_index = match.end(1)
        rest_of_function = function[code_start_index:]

        # Remove any old wake_up call that might be at the start of the function body
        rest_of_function = re.sub(
            r"^\s*if hasattr\(self, 'llm'\):.*?self\.llm\.wake_up\(\).*?\n",
            "",
            rest_of_function,
            flags=re.DOTALL | re.MULTILINE
        )

        # We also need to remove the old wake up call from the beginning of the function
        # since it's injected before the comments.
        header_and_comments = re.sub(
            r"(:\s*\n)\s*if hasattr\(self, 'llm'\):.*?self\.llm\.wake_up\(\).*?\n",
            r"\1",
            header_and_comments,
            flags=re.DOTALL | re.MULTILINE
        )

        function = header_and_comments + insert + rest_of_function
    # Add mixed precision training
    function = function.replace(
        "with torch.inference_mode():",
        "with torch.inference_mode(), "\
        "torch.amp.autocast(device_type = 'cuda', "\
        "dtype = ((torch.float16 if os.environ.get('ACCELERATE_MIXED_PRECISION', 'fp16') == 'fp16' else torch.bfloat16) "\
        "if not torch.is_autocast_enabled('cuda') else nullcontext())"\
        "if os.environ.get('UNSLOTH_FORCE_FLOAT32', '0') == '0' else torch.float16):",
    )
    function = function.replace(
        "self.accelerator.unwrap_model(self.model)",
        "self.accelerator.unwrap_model(self.model, keep_fp32_wrapper = False)",
    )
    sleep_and_cache = (
        "if hasattr(self, 'llm'):\n"
        "            if getattr(self.llm.llm_engine.vllm_config.model_config, 'enable_sleep_mode', False):\n"
        "                self.llm.sleep(os.environ.get('VLLM_SLEEP_MODE', 1))\n"
        "        "
    )
    if re.search(r"\n\s*return ", function):
        function = re.sub(r"(\n\s*)return ", f"\\1{sleep_and_cache}return ", function, count=1)
    else:
        function = function.rstrip() + "\n    " + sleep_and_cache
    return function
pass
RL_FUNCTIONS["grpo_trainer"].append(grpo_trainer__prepare_inputs)


# Fix incorrect special tokens handling and truncation in older TRL versions
def grpo_trainer__generate_and_score_completions(function_name, function):
    if  function_name != "_generate_and_score_completions": return function

    # TRL 0.19.0 did skip_special_tokens = True which should be False
    function = function.replace(
        "prompt_ids, skip_special_tokens=True, clean_up_tokenization_spaces=False",
        "prompt_ids, skip_special_tokens=False, clean_up_tokenization_spaces=False",
    )

    # Left pad prompt before calculation old and ref hidden states
    line_to_replace = "batch_size = self.args.per_device_train_batch_size if mode == \"train\" else self.args.per_device_eval_batch_size"

    # The new multi-line string that will replace the line above
    replacement_lines = """
        batch_size = self.args.per_device_train_batch_size if mode == "train" else self.args.per_device_eval_batch_size
        if not has_images:
            # Left pad prompt before calculation old and ref hidden states
            prompt_completion_ids = left_pack_padding(prompt_completion_ids, self.processing_class.pad_token_id)

        fast_language_model_types =  ["llama",  "mistral", "gemma2", "qwen2" , "qwen3", "qwen3_moe"] 
        
        from unsloth import FastVisionModel, FastLanguageModel, FastModel
        if prompt_inputs.get("pixel_values") is None and self.model.config.model_type not in fast_language_model_types:
            self.model = FastModel.for_training(self.model)
        else:
            self.model = FastVisionModel.for_training(self.model)"""

    function = function.replace(line_to_replace, replacement_lines)

    pattern_to_find = re.compile(
        r"^\s*if self\.args\.gradient_accumulation_steps % generate_every != 0 or \(\s*"
        r"self\.use_vllm and self\.vllm_importance_sampling_correction\s*"
        r"\):",
        re.MULTILINE
    )

    replacement_text = """        
            if self.args.gradient_accumulation_steps % generate_every != 0 or (
                self.use_vllm
            ):"""
    # Use re.sub() to perform the replacement
    function, num_replacements = pattern_to_find.subn(replacement_text, function)

    pattern_to_find = re.compile(
        r"(^\s*)all_logprobs = \["  # Capture indentation (group 1)
        r".*?"                      # Match everything inside non-greedily
        r"for output in outputs\.outputs\s*"
        r"\]",
        re.DOTALL | re.MULTILINE
    )

    replacement_text = (
        r'\1from trl.scripts.vllm_serve import sanitize_logprob\n'
        r'\1all_logprobs = [\n'
        r'\1    [sanitize_logprob(next(iter(logprob.values()))) for logprob in output.logprobs]\n'
        r'\1    for outputs in all_outputs\n'
        r'\1    for output in outputs.outputs\n'
        r'\1]'
    )

    function, num_replacements = pattern_to_find.subn(replacement_text, function)
    
    # Always between max_prompt_length and use_vllm
    found = re.findall(
        r"\n(([ ]{8,})if self\.max_prompt_length is not None:.*?"\
        r"\2if self\.use_vllm:)",
        function,
        flags = re.DOTALL | re.MULTILINE,
    )
    if len(found) != 0:
        replace_part, spacing = found[0]
        removed_comments = re.sub(r"\#[^\n]{1,}", "", replace_part)
        splits = removed_comments.split("\n")
        if sum(re.match(rf"{spacing}[^\s]", x) is not None for x in splits) == 2 and len(spacing) >= 8:

            new_replacement = \
            f"""\n{spacing}if self.max_prompt_length is not None:
            # If max_prompt_length is set, we trim the prompt to keep only the last `max_prompt_length` tokens.
            # Then we decode those tokens back into text. We manually remove leading pad tokens from the decoded text,
            # because we can't use `skip_special_tokens=True` (some special tokens are still needed for generation).
            protected = [self.image_token_id, self.vision_start_token_id, self.vision_end_token_id]
            protected = [token for token in protected if token is not None]
            prompt_ids, prompt_mask = truncate_with_protected_tokens(
                prompt_ids, prompt_mask, self.max_prompt_length, protected
            )

            prompts_text = [re.sub(rf"^({{re.escape(self.pad_token)}})+", "", text) for text in prompts_text]

            # The chat template inserts a single image token into the prompt text. However, when this text is later
            # tokenized, the single image token string is expanded into multiple image token IDs, depending on the
            # image size. Since we're detokenizing here, we may see repeated image tokens in the decoded text. We
            # collapse them back into a single token string to match the original template.
            if self.image_token is not None:
                prompts_text = [
                    re.sub(rf"({{re.escape(self.image_token)}})+", self.image_token, text) for text in prompts_text
                ]
        # Generate completions using either vLLM or regular generation
        if self.use_vllm:"""
            function = function.replace(replace_part, new_replacement)

<<<<<<< HEAD
    string_to_find = """        if "image_sizes" in prompt_inputs:
            output["image_sizes"] = prompt_inputs["image_sizes"]"""

    replacement_string = """        if "image_sizes" in prompt_inputs:
            output["image_sizes"] = prompt_inputs["image_sizes"]
        
        if self.use_vllm:
            try:
                output["sampling_per_token_logps"] = sampling_per_token_logps
            except NameError:
                output["sampling_per_token_logps"] = None"""

    function = function.replace(string_to_find, replacement_string)
=======
    if 'wake_up()' not in function:
        # Sleep functionality has been added to trl in v0.23.0. We do not want to redo this.
        # https://github.com/huggingface/trl/commit/edbe8234bc7e528f72ac76607de9d3e4753e2709

        pattern = re.compile(r'.*self\.llm\.generate\(.*\).*', re.MULTILINE)
        matches = list(pattern.finditer(function))
        patched = function

        # Generally there's only one match. But this is just to make sure we don't miss any.
        for match in reversed(matches):
            line = match.group(0)
            indent_match = re.match(r'(\s*)', line)
            indent = indent_match.group(1) if indent_match else ''

            wrapped = (
                f"{indent}if hasattr(self, 'llm'):\n"
                f"{indent}    if getattr(self.llm.llm_engine.vllm_config.model_config, 'enable_sleep_mode', False):\n"
                f"{indent}        self.llm.wake_up()\n\n"
                f"{line}\n\n"
                f"{indent}if hasattr(self, 'llm'):\n"
                f"{indent}    if getattr(self.llm.llm_engine.vllm_config.model_config, 'enable_sleep_mode', False):\n"
                f"{indent}        self.llm.sleep(os.environ.get('VLLM_SLEEP_MODE', 1))"
            )

            patched = patched[:match.start()] + wrapped + patched[match.end():]

        function = patched
>>>>>>> f266b907

    return function
pass
RL_FUNCTIONS["grpo_trainer"].append(grpo_trainer__generate_and_score_completions)

# Fix {"reasoning_effort" : "high"} not applied
def grpo_trainer_fix_maybe_apply_chat_template(function_name, function):
    spaces = function.find("def ")
    if spaces % 4 != 0: return function
    spaces += 4
    replacement = """
        _chat_template_ = getattr(self.processing_class, "chat_template", None)
        if _chat_template_ is None: _chat_template_ = ""
        _supported_keys_ = set(("prompt", "chosen", "rejected", "completion", "messages", "label"))

        prompts_text = []
        for _example_ in __INPUTS__REPLACEMENT__:
            _tokenizer_kwargs_ = {}
            if type(_example_) is not dict:
                _example_ = {"prompt": _example_}
            _left_keys_ = _example_.keys() - _supported_keys_
            for k in _left_keys_:
                if k in _chat_template_:
                    v = _example_[k]
                    if type(v) is str:
                        _tokenizer_kwargs_[k] = v
            _x_ = maybe_apply_chat_template(_example_, self.processing_class, **_tokenizer_kwargs_)["prompt"]
            prompts_text.append(_x_)
    """
    replacement = textwrap.dedent(replacement).strip()
    replacement = textwrap.indent(replacement, spaces*" ")
    replacement = f"\n{replacement}\n"
    what = 'prompts_text = [maybe_apply_chat_template(example, self.processing_class)["prompt"] for example in inputs]'
    function = function.replace(what, replacement.replace("__INPUTS__REPLACEMENT__", "inputs"))

    """prompts_text = [
        maybe_apply_chat_template({"prompt": prompt}, self.processing_class)["prompt"] for prompt in prompts
    ]"""
    function = re.sub(
        r"prompts_text = \["\
        r"[\s]{0,}"\
        r"maybe_apply_chat_template\(\{[\"\']prompt[\"\'][\s]{0,}\:[\s]{0,}prompt[\s]{0,}\}[\s]{0,}\,[\s]{0,}self\.processing_class\)"\
        r"\[[\"\']prompt[\"\']\] for prompt in prompts"\
        r"[\s]{0,}"\
        r"\]",
        replacement.replace("__INPUTS__REPLACEMENT__", "prompts"),
        function,
    )
    return function
pass
RL_FUNCTIONS["grpo_trainer"].append(grpo_trainer_fix_maybe_apply_chat_template)

# Remove _move_model_to_vllm
def grpo_trainer__move_model_to_vllm(function_name, function):
    if  function_name != "_move_model_to_vllm": return function

    def _move_model_to_vllm(self, *args, **kwargs): return None

    function = inspect.getsource(_move_model_to_vllm)
    return function
pass
RL_FUNCTIONS["grpo_trainer"].append(grpo_trainer__move_model_to_vllm)


# Edit _get_per_token_logps to handle mixed precision
def grpo_trainer__get_per_token_logps(function_name, function):
    if function_name != "_get_per_token_logps": return function

    def _get_per_token_logps(self, model, input_ids, attention_mask, logits_to_keep, compute_efficient = False):
        if True: # os.environ.get('UNSLOTH_USE_NEW_MODEL', '0') == '0':
            return None # Unsloth efficient GRPO
        # Otherwise, calculate normally:
        if not hasattr(self, '_autocast_dtype'):
            self._autocast_dtype = torch.float16 if os.environ.get('ACCELERATE_MIXED_PRECISION', 'fp16') == 'fp16' else torch.bfloat16
            if os.environ.get('UNSLOTH_FORCE_FLOAT32', '0') == '1': self._autocast_dtype = torch.float16

        os.environ["UNSLOTH_RETURN_HIDDEN_STATES"] = "1"
        with torch.amp.autocast(device_type = DEVICE_TYPE, dtype = self._autocast_dtype):
            # We add 1 to `logits_to_keep` because the last logits of the sequence is later excluded
            logits = model(
                input_ids = input_ids,
                attention_mask = attention_mask,
                logits_to_keep = logits_to_keep + 1,
            ).logits
            # logits = logits[:, :-1, :]  # (B, L-1, V), exclude the last logit: it corresponds to the next token pred
            return logits
            # input_ids = input_ids[:, -logits_to_keep:]
            # For transformers<=4.48, logits_to_keep argument isn't supported, so here we drop logits ourselves.
            # See https://github.com/huggingface/trl/issues/2770
            # logits = logits[:, -logits_to_keep:]
            # return logits
            # See https://huggingface.co/blog/the_n_implementation_details_of_rlhf_with_ppo#policy-training-implementation-details
            # logits = logits / self.temperature
            # logps = selective_log_softmax(logits, input_ids)

            # row_indices, col_indices = torch.where(logps < -20)

            # # Method 1: Check if tensors have elements
            # if len(row_indices) > 0 and len(col_indices) > 0:
            #     breakpoint()  # Breakpoint triggered here
            #     print("Found high values!")
            # return  logps #  compute logprobs for the input tokens
        pass
    pass

    function = inspect.getsource(_get_per_token_logps)
    return function
pass
RL_FUNCTIONS["grpo_trainer"].append(grpo_trainer__get_per_token_logps)

def grpo_trainer__get_per_token_logps_and_entropies(function_name, function):
    if function_name != "_get_per_token_logps_and_entropies": return function

    # Just copy over from _get_per_token_logps replacement function above. For now this returns None anyway
    def _get_per_token_logps_and_entropies(self, model, input_ids, attention_mask, logits_to_keep, batch_size = None, 
                                           compute_entropy = False, compute_efficient = False, *args, **kwargs):
        # if True: # os.environ.get('UNSLOTH_USE_NEW_MODEL', '0') == '0':
        #     return None, None  # logps, entropies Unsloth efficient GRPO
        if compute_efficient:
            return None, None
        else: 
            # Otherwise, calculate normally:
            if not hasattr(self, '_autocast_dtype'):
                self._autocast_dtype = torch.float16 if os.environ.get('ACCELERATE_MIXED_PRECISION', 'fp16') == 'fp16' else torch.bfloat16
                if os.environ.get('UNSLOTH_FORCE_FLOAT32', '0') == '1': self._autocast_dtype = torch.float16

            pixel_values, image_grid_thw = kwargs.get("pixel_values", None), kwargs.get("image_grid_thw", None)
            pixel_attention_mask, image_sizes = kwargs.get('pixel_attention_mask',None), kwargs.get('image_sizes',None)

            os.environ["UNSLOTH_RETURN_HIDDEN_STATES"] = "1"
           
            unwrapped_model = self.accelerator.unwrap_model(model, keep_fp32_wrapper=False)

            with torch.amp.autocast(device_type = 'cuda', dtype = self._autocast_dtype):
                with torch.inference_mode():
                    if pixel_values is None: 
                        attention_mask =  input_ids != self.processing_class.pad_token_id
                        attention_mask = attention_mask.to(attention_mask.dtype)
                        # We add 1 to `logits_to_keep` because the last logits of the sequence is later excluded
                        logits = unwrapped_model(
                            input_ids = input_ids,
                            attention_mask = attention_mask,
                            pixel_values = pixel_values,
                            image_grid_thw = image_grid_thw,
                            pixel_attention_mask = pixel_attention_mask,
                            image_sizes = image_sizes,
                            #logits_to_keep = logits_to_keep + 1,
                        ).logits
                    else:
                        logits = unwrapped_model(
                            input_ids = input_ids,
                            attention_mask = attention_mask,
                            pixel_values = pixel_values,
                            image_grid_thw = image_grid_thw,
                            pixel_attention_mask = pixel_attention_mask,
                            image_sizes = image_sizes,
                            logits_to_keep = logits_to_keep + 1,
                        ).logits
                    

                entropies = None
                if compute_entropy:
                    from trl.trainer.utils import entropy_from_logits
                    entropies = entropy_from_logits(logits)


            os.environ["UNSLOTH_RETURN_HIDDEN_STATES"] = "0"
            # logits = logits[:, :-1, :]  # (B, L-1, V), exclude the last logit: it corresponds to the next token pred
            return logits, entropies  # logps, entropies
            # input_ids = input_ids[:, -logits_to_keep:]
            # For transformers<=4.48, logits_to_keep argument isn't supported, so here we drop logits ourselves.
            # See https://github.com/huggingface/trl/issues/2770
            # logits = logits[:, -logits_to_keep:]
            # return logits
            # See https://huggingface.co/blog/the_n_implementation_details_of_rlhf_with_ppo#policy-training-implementation-details
            # logits = logits / self.temperature
            # logps = selective_log_softmax(logits, input_ids)

            # row_indices, col_indices = torch.where(logps < -20)

            # # Method 1: Check if tensors have elements
            # if len(row_indices) > 0 and len(col_indices) > 0:
            #     breakpoint()  # Breakpoint triggered here
            #     print("Found high values!")
            # return  logps #  compute logprobs for the input tokens
        pass
    pass

    function = inspect.getsource(_get_per_token_logps_and_entropies)
    return function
pass
RL_FUNCTIONS["grpo_trainer"].append(grpo_trainer__get_per_token_logps_and_entropies)

grpo_compute_loss      = RL_REPLACEMENTS["grpo_compute_loss"]
grpo_compute_loss_slow = RL_REPLACEMENTS["grpo_compute_loss_slow"]
UnslothEfficientGRPO   = RL_REPLACEMENTS["UnslothEfficientGRPO"]
grpo_accumulated_loss  = RL_REPLACEMENTS["grpo_accumulated_loss"]
RL_PRE_ITEMS["grpo_trainer"].append(inspect.getsource(grpo_compute_loss))
RL_PRE_ITEMS["grpo_trainer"].append(inspect.getsource(UnslothEfficientGRPO))
RL_PRE_ITEMS["grpo_trainer"].append(inspect.getsource(grpo_accumulated_loss))
RL_PRE_ITEMS["grpo_trainer"].append(grpo_compute_loss_slow)

# Edit _get_per_token_logps to handle mixed precision
def grpo_trainer_compute_loss(function_name, function):
    if  function_name != "compute_loss": return function

    def compute_loss(self, model, inputs, return_outputs = False, num_items_in_batch = None):
        if return_outputs:
            raise ValueError("The GRPOTrainer does not support returning outputs")
        # Compute the per-token log probabilities for the model


        prompt_ids, prompt_mask = inputs["prompt_ids"], inputs["prompt_mask"]
        completion_ids, completion_mask = inputs["completion_ids"], inputs["completion_mask"]
        pixel_values, image_grid_thw = inputs.get("pixel_values", None), inputs.get("image_grid_thw", None)
        pixel_attention_mask, image_sizes = inputs.get('pixel_attention_mask',None), inputs.get('image_sizes',None)
        num_items_in_batch  = inputs.get("num_items_in_batch", None)
        sampling_per_token_logps = inputs.get("sampling_per_token_logps", None)   
        current_gradient_accumulation_steps = self.current_gradient_accumulation_steps
        num_processes = self.accelerator.num_processes

        input_ids = torch.cat([prompt_ids, completion_ids], dim=1)
        bsz, qlen = input_ids.shape
        attention_mask = torch.cat([prompt_mask, completion_mask], dim=1)
        # attention_mask = None
        logits_to_keep = completion_ids.size(1)  # we only need to compute the logits for the completion tokens
        _input_ids = input_ids
        _logits_to_keep = logits_to_keep

        get_logps_func = \
            lambda model, input_ids, attention_mask, logits_to_keep, batch_size=None, compute_entropy=False, compute_efficient = False: \
            self._get_per_token_logps(model, input_ids, attention_mask, logits_to_keep, compute_efficient) \
            if hasattr(self, "_get_per_token_logps") else \
            self._get_per_token_logps_and_entropies(model, input_ids, attention_mask, logits_to_keep, batch_size, compute_entropy, compute_efficient)[0]  # logps

        per_token_logps = get_logps_func(model, input_ids, attention_mask, logits_to_keep, compute_efficient = True)
        # Compute the KL divergence between the model and the reference model
        # _prepare_inputs doesn't return reference log probs anymore. We need to calculate it ourselves.
        # https://github.com/huggingface/trl/blob/05bc43e960396581e458195b8388efe6b82cae1f/trl/trainer/grpo_trainer.py#L1328
        # if self.beta != 0.0:
        #     with torch.inference_mode(), model.disable_adapter():
        #         ref_per_token_logps = per_token_logps = get_logps_func(model, input_ids, attention_mask, logits_to_keep)
        # else:
        #     ref_per_token_logps = None
        ref_hidden_states = inputs.get("ref_per_token_logps", None)
        # per_token_kl = torch.exp(ref_per_token_logps - per_token_logps) - (ref_per_token_logps - per_token_logps) - 1
        # x - x.detach() allows for preserving gradients from x
        advantages = inputs["advantages"]
        # per_token_loss = torch.exp(per_token_logps - per_token_logps.detach()) * advantages.unsqueeze(1)
        # per_token_loss = -(per_token_loss - self.beta * per_token_kl)
        # loss = ((per_token_loss * completion_mask).sum(dim=1) / completion_mask.sum(dim=1)).mean()
        old_hidden_states = inputs.get("old_per_token_logps", None)
        
        input_ids = input_ids[:, -logits_to_keep:]

        # Get logit softcapping and logit scale
        logit_softcapping = getattr(model.config, "final_logit_softcapping", 0) # Gemma
        if logit_softcapping is None: logit_softcapping = 0
        logit_scale_multiply = getattr(model.config, "logit_scale", 0) # Cohere
        if logit_scale_multiply is None: logit_scale_multiply = 0
        logit_scale_divide = getattr(model.config, "logits_scaling", 0) # Granite
        if logit_scale_divide is None: logit_scale_divide = 0

        if per_token_logps is not None:

            if ref_hidden_states is not None:
                ref_hidden_states = ref_hidden_states[:, :-1, :] # (B, L-1, V), exclude the last logit: it corresponds to the next token pred
            if old_hidden_states is not None:
                old_hidden_states = old_hidden_states[:, :-1, :] # (B, L-1, V), exclude the last logit: it corresponds to the next token pred
            per_token_logps = per_token_logps[:, :-1, :] # (B, L-1, V), exclude the last logit: it corresponds to the next token pred

            loss, completion_length, mean_kl, delta, flat_is_ratio = grpo_compute_loss_slow(
                ref_hidden_states,
                per_token_logps,
                old_hidden_states,
                input_ids,
                completion_mask,
                self.beta,
                advantages,
                pixel_values = pixel_values,
                image_grid_thw = image_grid_thw,
                loss_type = self.args.loss_type,
                importance_sampling_level = self.importance_sampling_level,
                epsilon_low = self.epsilon_low,
                epsilon_high = self.epsilon_high,
                max_completion_length = self.args.max_completion_length,
                delta = self.args.delta,
                temperature = self.args.temperature,
                logit_softcapping = logit_softcapping,
                logit_scale_multiply = logit_scale_multiply,
                logit_scale_divide = logit_scale_divide,
                num_items_in_batch = num_items_in_batch, 
                current_gradient_accumulation_steps = current_gradient_accumulation_steps,
                num_processes = num_processes,
                sampling_per_token_logps  = sampling_per_token_logps,
            )
        else:
            if hasattr(self.args, "loss_type"):
                loss, completion_length, mean_kl, delta, flat_is_ratio = grpo_accumulated_loss(
                    trainer = self,
                    input_ids = _input_ids,
                    pixel_values = pixel_values,
                    image_grid_thw = image_grid_thw,
                    logits_to_keep = logits_to_keep,
                    completion_mask = completion_mask,
                    advantages = advantages,
                    old_hidden_states = old_hidden_states,
                    ref_hidden_states = ref_hidden_states,
                    n_chunks = self.args.unsloth_num_chunks,
                    loss_type = self.args.loss_type,
                    importance_sampling_level = self.importance_sampling_level,
                    epsilon_low = self.epsilon_low,
                    epsilon_high = self.epsilon_high,
                    max_completion_length = self.args.max_completion_length,
                    delta = self.args.delta,
                    temperature = self.args.temperature,
                    logit_softcapping = logit_softcapping,
                    logit_scale_multiply = logit_scale_multiply,
                    logit_scale_divide = logit_scale_divide,
                    attention_mask = attention_mask,
                    num_items_in_batch = num_items_in_batch, 
                    current_gradient_accumulation_steps = current_gradient_accumulation_steps,
                    num_processes = num_processes,
                    sampling_per_token_logps  = sampling_per_token_logps,
                )
            else:
                # to ensure backwards compatibility with trl 0.15.2 and maybe even 0.17
                loss, completion_length, mean_kl = grpo_accumulated_loss(
                    trainer = self,
                    input_ids = _input_ids,
                    logits_to_keep = logits_to_keep,
                    completion_mask = completion_mask,
                    advantages = advantages,
                    old_hidden_states = old_hidden_states,
                    ref_hidden_states = ref_hidden_states,
                    n_chunks = self.args.unsloth_num_chunks,
                    temperature = self.args.temperature,
                    logit_softcapping = logit_softcapping,
                    logit_scale_multiply = logit_scale_multiply,
                    logit_scale_divide = logit_scale_divide,
                    attention_mask = attention_mask,
                )
            pass
        pass

        if "train" in self._metrics:
            mode = "eval" if self.control.should_evaluate else "train"
            self._metrics[mode]["completion_length"].append(completion_length.item())
            self._metrics[mode]["kl"].append(mean_kl.item())
        else:
            self._metrics["completion_length"].append(completion_length.item())
            self._metrics["kl"].append(mean_kl.item())

        if self.use_vllm and delta is not None:
            mean_delta = torch.mean(delta) if delta.numel() > 0 else torch.tensor(0.0, device=self.model.device)
            max_delta = torch.max(delta) if delta.numel() > 0 else torch.tensor(0.0, device=self.model.device)
            self._metrics[mode]["sampling/sampling_logp_difference/mean"].append(
                self.accelerator.gather(mean_delta).mean().item()
            )
            self._metrics[mode]["sampling/sampling_logp_difference/max"].append(
                self.accelerator.gather(max_delta).max().item()
            )

            min_importance_sampling_ratio = (
                torch.min(flat_is_ratio) if flat_is_ratio.numel() > 0 else torch.tensor(0.0, device=self.model.device)
            )
            mean_importance_sampling_ratio = (
                torch.mean(flat_is_ratio) if flat_is_ratio.numel() > 0 else torch.tensor(0.0, device=self.model.device)
            )
            max_importance_sampling_ratio = (
                torch.max(flat_is_ratio) if flat_is_ratio.numel() > 0 else torch.tensor(0.0, device=self.model.device)
            )
            self._metrics[mode]["sampling/importance_sampling_ratio/min"].append(
                nanmin(self.accelerator.gather(min_importance_sampling_ratio)).item()
            )
            self._metrics[mode]["sampling/importance_sampling_ratio/mean"].append(
                self.accelerator.gather(mean_importance_sampling_ratio).nanmean().item()
            )
            self._metrics[mode]["sampling/importance_sampling_ratio/max"].append(
                nanmax(self.accelerator.gather(max_importance_sampling_ratio)).item()
            )

        return loss
    pass

    function = inspect.getsource(compute_loss)
    return function
pass
RL_FUNCTIONS["grpo_trainer"].append(grpo_trainer_compute_loss)

# https://github.com/huggingface/trl/blob/main/trl/trainer/grpo_trainer.py#L356
# TRL warns if batch size is not a multiple of num_generations -> fix this.
def grpo_trainer_fix_batch_size(RLTrainer_source, RLConfig_source):
    if "divisible by the number of generations" not in RLTrainer_source: return ""
    if "num_generations" not in RLConfig_source: return ""

    check_batch_size = \
    "div = per_device_train_batch_size // num_generations\n"\
    "if div * num_generations != per_device_train_batch_size:\n"\
    "    print('Unsloth: We now expect `per_device_train_batch_size` to be a multiple of `num_generations`.\\n"\
               "We will change the batch size of ' + str(per_device_train_batch_size) + ' to the `num_generations` of ' + str(num_generations))\n"\
    "    per_device_train_batch_size = num_generations\n"
    return check_batch_size
pass
RL_CONFIG_CHANGES["grpo_trainer"].append(grpo_trainer_fix_batch_size)


# Add other reward function names
def grpo_trainer_metrics(RLTrainer_source, RLConfig_source):
    if "reward_funcs" not in RLTrainer_source: return ""

    # For new TRL we have /mean and /std
    use_mean = "rewards/{reward_func_name}/mean" in RLTrainer_source
    use_std  = "rewards/{reward_func_name}/std"  in RLTrainer_source
    if not use_mean:
        use_normal = "rewards/{reward_func_name}" in RLTrainer_source
    else:
        use_normal = False
    pass

    log_metrics = \
    "if not isinstance(reward_funcs, list): _reward_funcs = [reward_funcs]\n"\
    "else: _reward_funcs = reward_funcs\n"\
    "for reward_func in _reward_funcs:\n"\
    "    try:\n"\
    "        reward_func_name = reward_func.__name__\n"\
   f"        if {use_mean}:\n"\
    "            other_metrics.append(f'rewards/{reward_func_name}/mean')\n"\
   f"        if {use_std}:\n"\
    "            other_metrics.append(f'rewards/{reward_func_name}/std')\n"\
   f"        if {use_normal}:\n"\
    "            other_metrics.append(f'rewards/{reward_func_name}')\n"\
    "    except: pass\n"
    return log_metrics
pass
RL_METRICS_CHANGES["grpo_trainer"].append(grpo_trainer_metrics)<|MERGE_RESOLUTION|>--- conflicted
+++ resolved
@@ -344,7 +344,6 @@
         if self.use_vllm:"""
             function = function.replace(replace_part, new_replacement)
 
-<<<<<<< HEAD
     string_to_find = """        if "image_sizes" in prompt_inputs:
             output["image_sizes"] = prompt_inputs["image_sizes"]"""
 
@@ -358,7 +357,7 @@
                 output["sampling_per_token_logps"] = None"""
 
     function = function.replace(string_to_find, replacement_string)
-=======
+    
     if 'wake_up()' not in function:
         # Sleep functionality has been added to trl in v0.23.0. We do not want to redo this.
         # https://github.com/huggingface/trl/commit/edbe8234bc7e528f72ac76607de9d3e4753e2709
@@ -386,7 +385,6 @@
             patched = patched[:match.start()] + wrapped + patched[match.end():]
 
         function = patched
->>>>>>> f266b907
 
     return function
 pass
