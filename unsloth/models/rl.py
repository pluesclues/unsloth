--- conflicted
+++ resolved
@@ -792,7 +792,6 @@
     init = init.replace("if peft_config is None:", "if False:")
     init = init.replace("if peft_config is not None:", "if False:")
     init = init.replace("get_peft_model(model, peft_config)", "model")
-<<<<<<< HEAD
     if RLTrainer_name == "OnlineDPOTrainer" or RLTrainer_name == "RewardTrainer":
         pattern = re.compile(
             r'(^(\s*)# Add tags for models that have been loaded with the correct transformers version)',
@@ -821,13 +820,11 @@
                     r'\1'
                 )
         init = pattern.sub(replacement, init, count=1)
-=======
     # New TRL 0.20.0
     init = init.replace("if peft_config is not None or (is_peft_available() and isinstance(model, PeftModel)):", "if False:")
     # New TRL 0.20.0
     init = init.replace("model = self._prepare_peft_model(model, peft_config, args)\n", "pass\n")
 
->>>>>>> a78b86e5
     # Set use_vllm if not set
     if "args.use_vllm" in init and "model" in init and "args" in init:
         # .*? matches first match. .+? matches final match.
