--- conflicted
+++ resolved
@@ -217,13 +217,10 @@
         if hasattr(current_trainer, unwrap):
             try: exec(f"trl.trainer.{trainer}.{unwrap} = unsloth_{unwrap}")
             except: continue
-<<<<<<< HEAD
         if hasattr(current_trainer, _get_reward):
             try: exec(f"trl.trainer.{trainer}.{_get_reward} = unsloth_{_get_reward}")
             except: continue
     exec(f"Trainer.prediction_step=unsloth_prediction_step")
-=======
->>>>>>> a41cdffa
     pass
 pass
 #To do, also in trl/trainer/callbacks.py make that unwrap compatible
